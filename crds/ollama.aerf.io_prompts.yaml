---
apiVersion: apiextensions.k8s.io/v1
kind: CustomResourceDefinition
metadata:
  annotations:
    controller-gen.kubebuilder.io/version: v0.16.2
  name: prompts.ollama.aerf.io
spec:
  group: ollama.aerf.io
  names:
    categories:
    - ollama
    kind: Prompt
    listKind: PromptList
    plural: prompts
    singular: prompt
  scope: Namespaced
  versions:
  - additionalPrinterColumns:
    - jsonPath: .spec.modelRef.name
      name: MODEL_REF_NAME
      type: string
    - jsonPath: .spec.modelRef.name
      name: MODEL_REF_NAMESPACE
      type: string
    - jsonPath: .status.conditions[?(@.type=='Synced')].status
      name: SYNCED
      type: string
    - jsonPath: .status.conditions[?(@.type=='Ready')].status
      name: READY
      type: string
    - jsonPath: .metadata.creationTimestamp
      name: AGE
      type: date
    name: v1alpha1
    schema:
      openAPIV3Schema:
        description: Prompt is the Schema for the models API
        properties:
          apiVersion:
            description: |-
              APIVersion defines the versioned schema of this representation of an object.
              Servers should convert recognized schemas to the latest internal value, and
              may reject unrecognized values.
              More info: https://git.k8s.io/community/contributors/devel/sig-architecture/api-conventions.md#resources
            type: string
          kind:
            description: |-
              Kind is a string value representing the REST resource this object represents.
              Servers may infer this from the endpoint the client submits requests to.
              Cannot be updated.
              In CamelCase.
              More info: https://git.k8s.io/community/contributors/devel/sig-architecture/api-conventions.md#types-kinds
            type: string
          metadata:
            type: object
          spec:
            description: PromptSpec defines the desired state of Prompt
            properties:
<<<<<<< HEAD
              images:
                items:
                  description: TODO cel expression that only 1 field should be set
=======
              context:
                description: Context is the context returned from previous prompt.
                  Copy it from .status.context of previously run prompt. Optional
                  field
                type: string
              images:
                items:
>>>>>>> 5b5765da
                  properties:
                    configMapKeyRef:
                      description: A ConfigMapKeySelector is a reference to a configmap
                        key in an arbitrary namespace.
                      properties:
                        key:
                          description: The key to select.
                          type: string
                        name:
                          description: Name of the configmap.
                          type: string
                        namespace:
                          description: Namespace of the configmap.
                          type: string
                      required:
                      - key
                      - name
                      type: object
                    inline:
                      properties:
                        data:
                          type: string
                        format:
                          enum:
                          - gzip
                          - zstd
                          - none
                          type: string
                      required:
                      - data
                      type: object
                    secretKeyRef:
                      description: A SecretKeySelector is a reference to a secret
                        key in an arbitrary namespace.
                      properties:
                        key:
                          description: The key to select.
                          type: string
                        name:
                          description: Name of the secret.
                          type: string
                        namespace:
                          description: Namespace of the secret.
                          type: string
                      required:
                      - key
                      - name
                      - namespace
                      type: object
                  type: object
                type: array
              modelRef:
                properties:
                  name:
                    type: string
                  namespace:
                    description: defaults to prompt namespace
                    type: string
                required:
                - name
                type: object
              options:
                type: object
                x-kubernetes-preserve-unknown-fields: true
              prompt:
                type: string
              suffix:
                description: Suffix is the text that comes after the inserted text.
                type: string
              system:
                description: System overrides the model's default system message/prompt.
                type: string
              template:
                description: Template overrides the model's default prompt template.
                type: string
            required:
            - modelRef
            - prompt
            type: object
          status:
            description: PromptStatus defines the observed state of Model
            properties:
              conditions:
                description: Conditions of the resource.
                items:
                  description: A Condition that may apply to a resource.
                  properties:
                    lastTransitionTime:
                      description: |-
                        LastTransitionTime is the last time this condition transitioned from one
                        status to another.
                      format: date-time
                      type: string
                    message:
                      description: |-
                        A Message containing details about this condition's last transition from
                        one status to another, if any.
                      type: string
                    observedGeneration:
                      description: |-
                        ObservedGeneration represents the .metadata.generation that the condition was set based upon.
                        For instance, if .metadata.generation is currently 12, but the .status.conditions[x].observedGeneration is 9, the condition is out of date
                        with respect to the current state of the instance.
                      format: int64
                      type: integer
                    reason:
                      description: A Reason for this condition's last transition from
                        one status to another.
                      type: string
                    status:
                      description: Status of this condition; is it currently True,
                        False, or Unknown?
                      type: string
                    type:
                      description: |-
                        Type of this condition. At most one of each condition type may apply to
                        a resource at any point in time.
                      type: string
                  required:
                  - lastTransitionTime
                  - reason
                  - status
                  - type
                  type: object
                type: array
                x-kubernetes-list-map-keys:
                - type
                x-kubernetes-list-type: map
              context:
                type: string
              meta:
                properties:
                  createdAt:
                    format: date-time
                    type: string
                type: object
              metrics:
                properties:
                  evalCount:
                    format: int64
                    type: integer
                  evalDuration:
                    type: string
                  evalRate:
                    type: string
                  loadDuration:
                    type: string
                  promptEvalCount:
                    format: int64
                    type: integer
                  promptEvalDuration:
                    type: string
                  promptEvalRate:
                    type: string
                  totalDuration:
                    type: string
                type: object
              observedGeneration:
                description: |-
                  ObservedGeneration is the latest metadata.generation
                  which resulted in either a ready state, or stalled due to error
                  it can not recover from without human intervention.
                format: int64
                type: integer
              response:
                type: string
            type: object
        type: object
    served: true
    storage: true
    subresources:
      status: {}<|MERGE_RESOLUTION|>--- conflicted
+++ resolved
@@ -57,11 +57,6 @@
           spec:
             description: PromptSpec defines the desired state of Prompt
             properties:
-<<<<<<< HEAD
-              images:
-                items:
-                  description: TODO cel expression that only 1 field should be set
-=======
               context:
                 description: Context is the context returned from previous prompt.
                   Copy it from .status.context of previously run prompt. Optional
@@ -69,7 +64,6 @@
                 type: string
               images:
                 items:
->>>>>>> 5b5765da
                   properties:
                     configMapKeyRef:
                       description: A ConfigMapKeySelector is a reference to a configmap

/*
Copyright 2024.

Licensed under the Apache License, Version 2.0 (the "License");
you may not use this file except in compliance with the License.
You may obtain a copy of the License at

    http://www.apache.org/licenses/LICENSE-2.0

Unless required by applicable law or agreed to in writing, software
distributed under the License is distributed on an "AS IS" BASIS,
WITHOUT WARRANTIES OR CONDITIONS OF ANY KIND, either express or implied.
See the License for the specific language governing permissions and
limitations under the License.
*/

package main

import (
	"context"
	"flag"
	"fmt"
	"maps"
	"net/http"
	"net/http/pprof"
	"os"
	stdruntime "runtime"
	"strconv"
	"time"

	"github.com/crossplane/crossplane-runtime/pkg/errors"
	"github.com/felixge/fgprof"
	"github.com/hashicorp/go-cleanhttp"
	"github.com/spf13/pflag"
	"go.opentelemetry.io/contrib/instrumentation/net/http/otelhttp"
	"go.opentelemetry.io/otel"
	metricnoop "go.opentelemetry.io/otel/metric/noop"
	otelsdkresource "go.opentelemetry.io/otel/sdk/resource"
	semconv "go.opentelemetry.io/otel/semconv/v1.26.0"
<<<<<<< HEAD
=======
	"go.uber.org/atomic"
	"go.uber.org/multierr"
>>>>>>> 9e4dfb46
	appsv1 "k8s.io/api/apps/v1"
	corev1 "k8s.io/api/core/v1"
	metav1 "k8s.io/apimachinery/pkg/apis/meta/v1"
	"k8s.io/apimachinery/pkg/labels"
	"k8s.io/apimachinery/pkg/runtime"
	utilruntime "k8s.io/apimachinery/pkg/util/runtime"
	"k8s.io/apimachinery/pkg/util/validation/field"
	"k8s.io/apiserver/pkg/server/routes"
	clientgoscheme "k8s.io/client-go/kubernetes/scheme"
	"k8s.io/client-go/rest"
	cliflag "k8s.io/component-base/cli/flag"
	"k8s.io/component-base/logs"
	logsapi "k8s.io/component-base/logs/api/v1"
	"k8s.io/component-base/tracing"
	tracingapi "k8s.io/component-base/tracing/api/v1"
	"k8s.io/klog/v2"
	"k8s.io/utils/ptr"
	ctrl "sigs.k8s.io/controller-runtime"
	"sigs.k8s.io/controller-runtime/pkg/cache"
	"sigs.k8s.io/controller-runtime/pkg/client"
	"sigs.k8s.io/controller-runtime/pkg/config"
	"sigs.k8s.io/controller-runtime/pkg/healthz"
	"sigs.k8s.io/controller-runtime/pkg/manager"
	metricsserver "sigs.k8s.io/controller-runtime/pkg/metrics/server"

	ollamav1alpha1 "aerf.io/ollama-operator/apis/ollama/v1alpha1"
	"aerf.io/ollama-operator/internal/commonmeta"
	"aerf.io/ollama-operator/internal/controllers/model"
	"aerf.io/ollama-operator/internal/controllers/prompt"
	"aerf.io/ollama-operator/internal/restconfig"

	"aerf.io/k8sutils/k8stracing"

	_ "k8s.io/client-go/plugin/pkg/client/auth"
	_ "k8s.io/component-base/logs/json/register"
)

func adjustedLogOptions() *logsapi.LoggingConfiguration {
	opts := logs.NewOptions()
	opts.Format = logsapi.JSONLogFormat
	opts.Verbosity = logsapi.VerbosityLevel(0)
	return opts
}

var (
	scheme                              = runtime.NewScheme()
	setupLog                            = ctrl.Log.WithName("setup")
	logOptions                          = adjustedLogOptions()
	printHelpAndExit                    = false
	diagnosticsPort                     = 8080
	probePort                           = 8081
	profilerPort                        = 8082
	enableLeaderElection                = false
	leaderElectionLeaseDuration         = 15 * time.Second
	leaderElectionRenewDeadline         = 10 * time.Second
	leaderElectionRetryPeriod           = 2 * time.Second
	watchNamespace                      = metav1.NamespaceAll
	restConfigQPS               float32 = 100
	restConfigBurst                     = 300
	dstGroupKindConcurrency             = map[string]int{
		ollamav1alpha1.ModelGroupVersionKind.GroupKind().String():  10,
		ollamav1alpha1.PromptGroupVersionKind.GroupKind().String(): 10,
	}
	groupKindConcurrency               = maps.Clone(dstGroupKindConcurrency)
	tracingEndpoint                    = ""
	tracingSampingRatePerMillion int32 = 0

	blockProfileRate     = 0
	cpuProfileRate       = 0
	mutexProfileFraction = 0
)

func init() {
	utilruntime.Must(clientgoscheme.AddToScheme(scheme))
	utilruntime.Must(ollamav1alpha1.Install(scheme))
}

func initFlags(fs *pflag.FlagSet) {
	logsapi.AddFlags(logOptions, fs)
	// hide alpha lvl flags
	// and the ones we do not recommend to use
	for _, flagName := range []string{
		"vmodule",
		"log-json-info-buffer-size",
		"log-json-split-stream",
		"log-text-info-buffer-size",
		"log-text-split-stream",
	} {
		if err := fs.MarkHidden(flagName); err != nil {
			panic(err)
		}
	}

	fs.BoolVar(&enableLeaderElection, "leader-elect", enableLeaderElection,
		"Enable leader election for controller manager. Enabling this will ensure there is only one active controller manager.")

	fs.DurationVar(&leaderElectionLeaseDuration, "leader-elect-lease-duration", leaderElectionLeaseDuration,
		"Interval at which non-leader candidates will wait to force acquire leadership (duration string)")

	fs.DurationVar(&leaderElectionRenewDeadline, "leader-elect-renew-deadline", leaderElectionRenewDeadline,
		"Duration that the leading controller manager will retry refreshing leadership before giving up (duration string)")

	fs.DurationVar(&leaderElectionRetryPeriod, "leader-elect-retry-period", leaderElectionRetryPeriod,
		"Duration the LeaderElector clients should wait between tries of actions (duration string)")

	fs.StringVar(&watchNamespace, "namespace", watchNamespace,
		"Namespace that the operator watches to reconcile ollama.aerf.io objects. If unspecified, the operator watches objects across all namespaces.")

	fs.IntVar(&profilerPort, "profiler-port", profilerPort,
		"Port to expose the pprof profiler")

	fs.IntVar(&diagnosticsPort, "diagnostics-port", diagnosticsPort,
		"Port to expose diagnostics endpoint")

	fs.IntVar(&probePort, "health-probe-port", probePort,
		"Port of the probe endpoint")

	fs.Float32Var(&restConfigQPS, "kube-api-qps", restConfigQPS,
		"Maximum queries per second from the controller client to the Kubernetes API server.")

	fs.IntVar(&restConfigBurst, "kube-api-burst", restConfigBurst,
		"Maximum number of queries that should be allowed in one burst from the controller client to the Kubernetes API server.")

	fs.BoolVarP(&printHelpAndExit, "help", "h", printHelpAndExit, "Prints flag documentation and exits")

	fs.StringToIntVar(&groupKindConcurrency, "group-kind-concurrency", groupKindConcurrency,
		"A map from a Kind to the number of concurrent reconciliation allowed for that controller. "+
			"The key is expected to be consistent in form with GroupKind.String(), e.g. ReplicaSet in apps group (regardless of version) would be \"ReplicaSet.apps\". "+
			"Anything set by this flag is merged with defaults, so that setting it for e.g Prompts does not remove defaults for Model CRD")

	fs.StringVar(&tracingEndpoint, "tracing-endpoint", tracingEndpoint,
		"Endpoint of the collector this component will report traces to. The connection is insecure, and does not currently support TLS.")

	fs.Int32Var(&tracingSampingRatePerMillion, "tracing-sampling-rate-per-million", tracingSampingRatePerMillion,
		"The number of samples to collect per million spans. Ignored if --tracing-endpoint is not set")

	fs.IntVar(&blockProfileRate, "block-profile-rate", blockProfileRate,
		"Value to provide to runtime.SetBlockProfileRate. Not used if set to 0")

	fs.IntVar(&cpuProfileRate, "cpu-profile-rate", cpuProfileRate,
		"Value to provide to runtime.SetCPUProfileRate. Not used if set to 0")

	fs.IntVar(&mutexProfileFraction, "mutex-profile-fraction", mutexProfileFraction,
		"Value to provide to runtime.SetMutexProfileFraction. Not used if set to 0")
}

func main() {
	if err := mainErr(); err != nil {
		klog.Background().Error(err, "failed to run the application")
		os.Exit(1)
	}
}

func mainErr() error {
	initFlags(pflag.CommandLine)
	pflag.CommandLine.SetNormalizeFunc(cliflag.WordSepNormalizeFunc)
	pflag.CommandLine.AddGoFlagSet(flag.CommandLine)
	pflag.Parse()
	maps.Copy(dstGroupKindConcurrency, groupKindConcurrency) // this allows us to set concurrency for only 1 CRD without overwriting defaults from other CRDs in this map

	if printHelpAndExit {
		pflag.Usage()
		return nil
	}

	if err := logsapi.ValidateAndApply(logOptions, nil); err != nil {
		return fmt.Errorf("failed to validate logs: %s", err)
	}
	// klog.Background will automatically use the right logger.
	log := klog.Background()
	ctrl.SetLogger(klog.Background())

	var tracingConfig *tracingapi.TracingConfiguration
	if tracingEndpoint != "" {
		tracingConfig = &tracingapi.TracingConfiguration{
			Endpoint:               ptr.To(tracingEndpoint),
			SamplingRatePerMillion: ptr.To(tracingSampingRatePerMillion),
		}
	} else if tracingEndpoint == "" && tracingSampingRatePerMillion != 0 {
		klog.Warningf("--tracing-endpoint was not set, but other tracing configuration flags were set, tracing will remain disabled")
	}

	if err := tracingapi.ValidateTracingConfiguration(tracingConfig, nil, field.NewPath("tracing")).ToAggregate(); err != nil {
		return fmt.Errorf("failed to validate tracing configuration: %s", err)
	}
	log.Info("tracing configuration", "config", tracingConfig)

	ctx := ctrl.SetupSignalHandler()
	otel.SetTextMapPropagator(tracing.Propagators())
	otel.SetMeterProvider(metricnoop.NewMeterProvider()) // # https://github.com/open-telemetry/opentelemetry-go-contrib/issues/5190
	tp, err := tracing.NewProvider(ctx, tracingConfig, nil, []otelsdkresource.Option{
		otelsdkresource.WithAttributes(
			semconv.ServiceNameKey.String("ollama-operator"),
		),
	})
	if err != nil {
		return fmt.Errorf("failed to create tracing provider: %s", err)
	}
	/*
		if secureMetrics {
			// FilterProvider is used to protect the metrics endpoint with authn/authz.
			// These configurations ensure that only authorized users and service accounts
			// can access the metrics endpoint. The RBAC are configured in 'config/rbac/kustomization.yaml'. More info:
			// https://pkg.go.dev/sigs.k8s.io/controller-runtime@v0.18.4/pkg/metrics/filters#WithAuthenticationAndAuthorization
			metricsServerOptions.FilterProvider = filters.WithAuthenticationAndAuthorization
		}
	*/

	restCfg, err := ctrl.GetConfig()
	if err != nil {
		return fmt.Errorf("failed to get config for connecting to k8s apiserver: %s", err)
	}
	restconfig.Adjust(
		restCfg,
		restConfigQPS,
		restConfigBurst,
		"ollama-operator")

	containsImageSelector := labels.SelectorFromSet(map[string]string{"ollama.aerf.io/contains-image": "true"})
	cacheOpts := cache.Options{
		ReaderFailOnMissingInformer: true, // let's try to ensure we understand what resources are cached by disabling auto-cache-creation and doing it manually here
		ByObject: map[client.Object]cache.ByObject{
			&ollamav1alpha1.Model{}:  {},
			&ollamav1alpha1.Prompt{}: {},
			/*
				exposes ollama sts
			*/
			&corev1.Service{}: {
				Label: labels.SelectorFromSet(commonmeta.ManagedByLabel),
			},
			/*
				runs ollama container
			*/
			&appsv1.StatefulSet{}: {
				Label: labels.SelectorFromSet(commonmeta.ManagedByLabel),
			},
			/*
				used to read image data in Prompt controller
			*/
			&corev1.ConfigMap{}: {
				Label: containsImageSelector,
			},
			/*
				used to read image data in Prompt controller
			*/
			&corev1.Secret{}: {
				Label: containsImageSelector,
			},
		},
	}
	if watchNamespace != "" {
		cacheOpts.DefaultNamespaces = map[string]cache.Config{
			watchNamespace: {},
		}
	}

	logLvl := atomic.NewString(strconv.Itoa(log.GetV()))
	mgr, err := ctrl.NewManager(restCfg, ctrl.Options{
		Scheme:                 scheme,
		HealthProbeBindAddress: fmt.Sprintf(":%d", probePort),
		Metrics: metricsserver.Options{
			SecureServing: false,
			BindAddress:   fmt.Sprintf(":%d", diagnosticsPort),
			ExtraHandlers: map[string]http.Handler{
				// Add handler to dynamically change log level
				"PUT /debug/flags/v": routes.StringFlagPutHandler(func(arg string) (string, error) {
					msg, err := logs.GlogSetter(arg)
					if err != nil {
						return "", err
					}
					logLvl.Store(arg)
					return msg, nil
				}),
				"GET /debug/flags/v": http.HandlerFunc(func(w http.ResponseWriter, r *http.Request) {
					w.Header().Set("Content-Type", "text/plain")
					w.Header().Set("X-Content-Type-Options", "nosniff")
					w.WriteHeader(http.StatusOK)
					fmt.Fprintln(w, logLvl.Load())
				}),
				// Add pprof handler.
				"GET /debug/pprof/":        http.HandlerFunc(pprof.Index),
				"GET /debug/pprof/cmdline": http.HandlerFunc(pprof.Cmdline),
				"GET /debug/pprof/profile": http.HandlerFunc(pprof.Profile),
				"GET /debug/pprof/symbol":  http.HandlerFunc(pprof.Symbol),
				"GET /debug/pprof/trace":   http.HandlerFunc(pprof.Trace),
				"GET /debug/fgprof":        fgprof.Handler(),
			},
		},
		LeaderElection:   enableLeaderElection,
		LeaderElectionID: "ollama-operator.aerf.io",
		LeaseDuration:    &leaderElectionLeaseDuration,
		RenewDeadline:    &leaderElectionRenewDeadline,
		RetryPeriod:      &leaderElectionRetryPeriod,
		NewClient: func(cfg *rest.Config, opts client.Options) (client.Client, error) {
			cli, err := client.New(cfg, opts)
			if err != nil {
				return nil, err
			}
			cli = client.WithFieldValidation(cli, metav1.FieldValidationStrict)
			cli = client.WithFieldOwner(cli, "ollama-operator")
			cli = k8stracing.NewK8sClient(cli, tp)
			return cli, nil
		},
		// LeaderElectionReleaseOnCancel defines if the leader should step down voluntarily
		// when the Manager ends. This requires the binary to immediately end when the
		// Manager is stopped, otherwise, this setting is unsafe. Setting this significantly
		// speeds up voluntary leader transitions as the new leader don't have to wait
		// LeaseDuration time first.
		//
		// In the default scaffold provided, the program ends immediately after
		// the manager stops, so would be fine to enable this option. However,
		// if you are doing or is intended to do any operation such as perform cleanups
		// after the manager stops then its usage might be unsafe.
		LeaderElectionReleaseOnCancel: true, // tracing provider shutdown is in a runnable
		Controller: config.Controller{
			GroupKindConcurrency: groupKindConcurrency,
		},
		PprofBindAddress: fmt.Sprintf(":%d", profilerPort),
		Cache:            cacheOpts,
		Client: client.Options{
			Cache: &client.CacheOptions{
				Unstructured: false, // so that we do not cache unstructureds by default
			},
		},
	})
	if err != nil {
		return fmt.Errorf("failed to create controller manager: %s", err)
	}

	httpCli := &http.Client{
		Transport: otelhttp.NewTransport(
			cleanhttp.DefaultPooledTransport(),
			otelhttp.WithPropagators(tracing.Propagators()),
			otelhttp.WithTracerProvider(tp),
			otelhttp.WithPublicEndpoint(),
			otelhttp.WithMeterProvider(metricnoop.NewMeterProvider()),
		),
	}

	if err := model.SetupWithManager(mgr, httpCli, tp); err != nil {
		return fmt.Errorf("failed to setup Model controller: %s", err)
	}

	if err := prompt.SetupWithManager(mgr, httpCli, tp); err != nil {
		return fmt.Errorf("failed to setup Prompt controller: %s", err)
	}

	if err := mgr.AddHealthzCheck("healthz", healthz.Ping); err != nil {
		return fmt.Errorf("failed to add healthz checker: %s", err)
	}
	if err := mgr.AddReadyzCheck("readyz", healthz.Ping); err != nil {
		return fmt.Errorf("failed to add readyz checker: %s", err)
	}

<<<<<<< HEAD
	if err := mgr.Add(manager.RunnableFunc(func(ctx context.Context) error {
		<-ctx.Done()
		log.Info("shutting down tracing provider")
		shutdownCtx, cancel := context.WithTimeout(context.Background(), 10*time.Second)
		defer cancel()

		return tp.Shutdown(shutdownCtx)
	})); err != nil {
		return fmt.Errorf("failed to properly shutdown tracing provider: %s", err)
=======
	if blockProfileRate != 0 {
		stdruntime.SetBlockProfileRate(blockProfileRate)
	}
	if cpuProfileRate != 0 {
		stdruntime.SetCPUProfileRate(cpuProfileRate)
	}
	if mutexProfileFraction != 0 {
		old := stdruntime.SetMutexProfileFraction(mutexProfileFraction)
		log.Info("reported mutexProfileFraction", "value", old)
>>>>>>> 9e4dfb46
	}

	setupLog.Info("starting manager")
	return errors.Wrap(mgr.Start(ctx), "manager problem running manager")
}<|MERGE_RESOLUTION|>--- conflicted
+++ resolved
@@ -17,7 +17,6 @@
 package main
 
 import (
-	"context"
 	"flag"
 	"fmt"
 	"maps"
@@ -37,11 +36,7 @@
 	metricnoop "go.opentelemetry.io/otel/metric/noop"
 	otelsdkresource "go.opentelemetry.io/otel/sdk/resource"
 	semconv "go.opentelemetry.io/otel/semconv/v1.26.0"
-<<<<<<< HEAD
-=======
 	"go.uber.org/atomic"
-	"go.uber.org/multierr"
->>>>>>> 9e4dfb46
 	appsv1 "k8s.io/api/apps/v1"
 	corev1 "k8s.io/api/core/v1"
 	metav1 "k8s.io/apimachinery/pkg/apis/meta/v1"
@@ -64,7 +59,6 @@
 	"sigs.k8s.io/controller-runtime/pkg/client"
 	"sigs.k8s.io/controller-runtime/pkg/config"
 	"sigs.k8s.io/controller-runtime/pkg/healthz"
-	"sigs.k8s.io/controller-runtime/pkg/manager"
 	metricsserver "sigs.k8s.io/controller-runtime/pkg/metrics/server"
 
 	ollamav1alpha1 "aerf.io/ollama-operator/apis/ollama/v1alpha1"
@@ -396,17 +390,6 @@
 		return fmt.Errorf("failed to add readyz checker: %s", err)
 	}
 
-<<<<<<< HEAD
-	if err := mgr.Add(manager.RunnableFunc(func(ctx context.Context) error {
-		<-ctx.Done()
-		log.Info("shutting down tracing provider")
-		shutdownCtx, cancel := context.WithTimeout(context.Background(), 10*time.Second)
-		defer cancel()
-
-		return tp.Shutdown(shutdownCtx)
-	})); err != nil {
-		return fmt.Errorf("failed to properly shutdown tracing provider: %s", err)
-=======
 	if blockProfileRate != 0 {
 		stdruntime.SetBlockProfileRate(blockProfileRate)
 	}
@@ -416,7 +399,6 @@
 	if mutexProfileFraction != 0 {
 		old := stdruntime.SetMutexProfileFraction(mutexProfileFraction)
 		log.Info("reported mutexProfileFraction", "value", old)
->>>>>>> 9e4dfb46
 	}
 
 	setupLog.Info("starting manager")

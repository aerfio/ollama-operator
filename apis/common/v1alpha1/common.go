--- conflicted
+++ resolved
@@ -27,9 +27,8 @@
 }
 
 type Patches struct {
-	JSONPatch           `json:",inline"`
-	MergePatch          `json:",inline"`
-	StrategicMergePatch `json:",inline"`
+	JSONPatch  `json:",inline"`
+	MergePatch `json:",inline"`
 }
 
 type JSONPatch struct {
@@ -53,25 +52,11 @@
 	// Note that as per RFC "it is not possible to patch part of a target that is not an object, such as to replace just some of the values in an array.". Use JSON MergePatch for that.
 	// +kubebuilder:pruning:PreserveUnknownFields
 	MergePatch *runtime.RawExtension `json:"mergePatch,omitempty"`
-<<<<<<< HEAD
-}
-
-type StrategicMergePatch struct {
-	// Strategic Merge Patch:
-	// - https://github.com/kubernetes/community/blob/master/contributors/devel/sig-api-machinery/strategic-merge-patch.md
-	// - https://kubernetes.io/docs/tasks/manage-kubernetes-objects/update-api-object-kubectl-patch/#use-a-strategic-merge-patch-to-update-a-deployment
-	StrategicMergePatch *runtime.RawExtension `json:"strategicMergePatch,omitempty"`
-=======
->>>>>>> 39ec73a8
 }
 
 func (mp *MergePatch) PatchToUnstructured() (*unstructured.Unstructured, error) {
 	if mp.MergePatch == nil {
-<<<<<<< HEAD
-		return nil, fmt.Errorf("patch is nil")
-=======
 		return nil, fmt.Errorf("json merge patch is nil")
->>>>>>> 39ec73a8
 	}
 	var err error
 	unstr := &unstructured.Unstructured{}
